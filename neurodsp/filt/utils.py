"""Utility functions for filtering."""

import os

import matplotlib.pyplot as plt
import numpy as np
from scipy.signal import freqz, sosfreqz

from neurodsp.utils.decorators import multidim
from neurodsp.filt.checks import check_filter_definition
from neurodsp.plts.filt import plot_frequency_response, plot_impulse_response

###################################################################################################
###################################################################################################

def infer_passtype(f_range):
    """Given frequency definition of a filter, infer the passtype.

    Parameters
    ----------
    f_range : tuple of (float, float)
        Cutoff frequency(ies) used for filter, specified as f_lo & f_hi.

    Returns
    -------
    pass_type : str
        Which kind of filter pass_type is consistent with the frequency definition provided.

    Notes
    -----
    Assumes that a definition with two frequencies is a 'bandpass' (not 'bandstop').
    """

    if f_range[0] is None:
        pass_type = 'lowpass'
    elif f_range[1] is None:
        pass_type = 'highpass'
    else:
        pass_type = 'bandpass'

    # Check the inferred passtype & frequency definition is valid
    _ = check_filter_definition(pass_type, f_range)

    return pass_type


def compute_frequency_response(filter_coefs, a_vals, fs):
    """Compute the frequency response of a filter.

    Parameters
    ----------
    filter_coefs : 1d or 2d array
        If 1d, interpreted as the B-value filter coefficients.
        If 2d, interpreted as the second-order (sos) filter coefficients.
    a_vals : 1d array or None
        The A-value filter coefficients for a filter.
        If second-order filter coefficients are provided in `filter_coefs`, must be None.
    fs : float
        Sampling rate, in Hz.

    Returns
    -------
    f_db : 1d array
        Frequency vector corresponding to attenuation decibels, in Hz.
    db : 1d array
        Degree of attenuation for each frequency specified in `f_db`, in dB.

    Examples
    --------
    Compute the frequency response for an FIR filter:

    >>> from neurodsp.filt.fir import design_fir_filter
    >>> filter_coefs = design_fir_filter(fs=500, pass_type='bandpass', f_range=(8, 12))
    >>> f_db, db = compute_frequency_response(filter_coefs, 1, fs=500)

    Compute the frequency response for an IIR filter, which uses SOS coefficients:

    >>> from neurodsp.filt.iir import design_iir_filter
    >>> sos_coefs = design_iir_filter(fs=500, pass_type='bandpass',
    ...                               f_range=(8, 12), butterworth_order=3)
    >>> f_db, db = compute_frequency_response(sos_coefs, None, fs=500)
    """

    if filter_coefs.ndim == 1 and a_vals is not None:
        # Compute response for B & A value filter coefficient inputs
        w_vals, h_vals = freqz(filter_coefs, a_vals, worN=int(fs * 2))
    elif filter_coefs.ndim == 2 and a_vals is None:
        # Compute response for sos filter coefficient inputs
        w_vals, h_vals = sosfreqz(filter_coefs, worN=int(fs * 2))
    else:
        raise ValueError("The organization of the filter coefficient inputs is not understood.")

    f_db = w_vals * fs / (2. * np.pi)
    db = 20 * np.log10(abs(h_vals))

    return f_db, db


def compute_pass_band(fs, pass_type, f_range):
    """Compute the pass bandwidth of a filter.

    Parameters
    ----------
    fs : float
        Sampling rate, in Hz.
    pass_type : {'bandpass', 'bandstop', 'lowpass', 'highpass'}
        Which kind of filter to apply:

        * 'bandpass': apply a bandpass filter
        * 'bandstop': apply a bandstop (notch) filter
        * 'lowpass': apply a lowpass filter
        * 'highpass' : apply a highpass filter
    f_range : tuple of (float, float) or float
        Cutoff frequency(ies) used for filter, specified as f_lo & f_hi.
        For 'bandpass' & 'bandstop', must be a tuple.
        For 'lowpass' or 'highpass', can be a float that specifies pass frequency, or can be
        a tuple and is assumed to be (None, f_hi) for 'lowpass', and (f_lo, None) for 'highpass'.

    Returns
    -------
    pass_bw : float
        The pass bandwidth of the filter, in Hz.

    Examples
    --------
    Compute the bandwidth of a bandpass filter:

    >>> compute_pass_band(fs=500, pass_type='bandpass', f_range=(5, 25))
    20.0
    """

    f_lo, f_hi = check_filter_definition(pass_type, f_range)
    if pass_type in ['bandpass', 'bandstop']:
        pass_bw = f_hi - f_lo
    elif pass_type == 'highpass':
        pass_bw = compute_nyquist(fs) - f_lo
    elif pass_type == 'lowpass':
        pass_bw = f_hi

    return pass_bw


def compute_transition_band(f_db, db, low=-20, high=-3, return_freqs=False):
    """Compute transition bandwidth of a filter.

    Parameters
    ----------
    f_db : 1d array
        Frequency vector corresponding to attenuation decibels, in Hz.
    db : 1d array
        Degree of attenuation for each frequency specified in `f_db`, in dB.
    low : float, optional, default: -20
        The lower limit that defines the transition band, in dB.
    high : float, optional, default: -3
        The upper limit that defines the transition band, in dB.
    return_freqs : bool, optional, default: False
        Whether to return a tuple of (lower, upper) frequency bounds for the transition band.

    Returns
    -------
    transition_band : float
<<<<<<< HEAD
        The transition bandwidth of the filter.
    f_range : tuple of (float, float)
        The lower and upper frequencies of the transition band.
        Only returned is return_freqs is True.
=======
        The transition bandwidth of the filter, in Hz.
>>>>>>> ea279799

    Examples
    --------
    Compute the transition band of an FIR filter, using the computed frequency response:

    >>> from neurodsp.filt.fir import design_fir_filter
    >>> filter_coefs = design_fir_filter(fs=500, pass_type='bandpass', f_range=(1, 25))
    >>> f_db, db = compute_frequency_response(filter_coefs, 1, fs=500)
    >>> compute_transition_band(f_db, db, low=-20, high=-3)
    0.5

    Compute the transition band of an IIR filter, using the computed frequency response:

    >>> from neurodsp.filt.iir import design_iir_filter
    >>> sos = design_iir_filter(fs=500, pass_type='bandstop',
    ...                         f_range=(10, 20), butterworth_order=7)
    >>> f_db, db = compute_frequency_response(sos, None, fs=500)
    >>> compute_transition_band(f_db, db, low=-20, high=-3)
    2.0
    """

    # This gets the indices of transitions to the values in searched for range
    inds = np.where(np.diff(np.logical_and(db > low, db < high)))[0]

    # This determines at which frequencies the transition band occurs
    transition_pairs = [(a, b) for a, b in zip(f_db[inds[0::2]], f_db[inds[1::2]])]
    pair_idx = np.argmax([(tran[1] - tran[0]) for tran in transition_pairs])
    f_lo = transition_pairs[pair_idx][0]
    f_hi = transition_pairs[pair_idx][1]
    transition_band = f_hi - f_lo

    if return_freqs:

        return transition_band, (f_lo, f_hi)

    return transition_band


def compute_nyquist(fs):
    """Compute the Nyquist frequency.

    Parameters
    ----------
    fs : float
        Sampling rate, in Hz.

    Returns
    -------
    float
        The Nyquist frequency of a signal with the given sampling rate, in Hz.

    Examples
    --------
    Compute the Nyquist frequency for a 500 Hz sampling rate:

    >>> compute_nyquist(fs=500)
    250.0
    """

    return fs / 2.


@multidim()
def remove_filter_edges(sig, filt_len):
    """Drop the edges, by making NaN, from a filtered signal, to avoid edge artifacts.

    Parameters
    ----------
    sig : 1d array
        Filtered signal to have edge artifacts removed from.
    filt_len : int
        Length of the filter that was applied.

    Returns
    -------
    sig : 1d array
        Filter signal with edge artifacts switched to NaNs.

    Examples
    --------
    Apply a filter and remove the filter edges of the filtered signal:

    >>> from neurodsp.filt.fir import design_fir_filter, apply_fir_filter
    >>> from neurodsp.sim import sim_combined
    >>> sig = sim_combined(n_seconds=10, fs=500,
    ...                    components={'sim_powerlaw': {}, 'sim_oscillation' : {'freq': 10}})
    >>> filter_coefs = design_fir_filter(fs=500, pass_type='bandpass', f_range=(1, 25))
    >>> filt_sig = apply_fir_filter(sig, filter_coefs)
    >>> filt_sig_no_edges = remove_filter_edges(filt_sig, filt_len=len(filter_coefs))
    """

    n_rmv = int(np.ceil(filt_len / 2))
    sig[:n_rmv] = np.nan
    sig[-n_rmv:] = np.nan

    return sig


def gen_filt_str(pass_type, filt_type, fs, f_db, db, pass_bw,
                 transition_bw, f_range, f_range_trans, order):
    """Create a filter report.

    Parameters
    ----------
    pass_type : {'bandpass', 'bandstop', 'lowpass', 'highpass'}
        Which type of filter was applied.
    filt_type : str, {'FIR', 'IIR'}
        The type of filter being applied.
    fs : float
        Sampling rate, in Hz.
    f_db : 1d array
        Frequency vector corresponding to attenuation decibels, in Hz.
    db : 1d array
        Degree of attenuation for each frequency specified in `f_db`, in dB.
    pass_bw : float
        The pass bandwidth of the filter.
    transition_band : float
        The transition bandwidth of the filter.
    f_range : tuple of (float, float) or float
        Cutoff frequency(ies) used for filter, specified as f_lo & f_hi.
    f_range_trans : tuple of (float, float)
        The lower and upper frequencies of the transition band.
    order : int
        The filter length for FIR filter or butterworth order for IIR filters.

    Returns
    -------
    filt_str : str
        Filter properties as a string that is ready to embed into a pdf report.
    """

    filt_str = []

    # Filter type (high-pass, low-pass, band-pass, band-stop, FIR, IIR)
    filt_str.append('Pass Type: {pass_type}'.format(pass_type=pass_type))

    # Cutoff frequenc(ies) (including definition)
    filt_str.append('Cutoff (Half-Amplitude): {cutoff} Hz'.format(cutoff=f_range))

    # Filter order (or length-1) for FIR or butterworth order for IIR
    filt_str.append('Filter Order: {order}'.format(order=order))

    # Roll-off or transition bandwidth
    filt_str.append('Transition Bandwidth: {:.1f} Hz'.format(transition_bw))
    filt_str.append('Pass/Stop Bandwidth: {:.1f} Hz'.format(pass_bw))

    # Passband ripple and stopband attenuation
    pb_ripple = np.max(db[:np.where(f_db < f_range_trans[0])[0][-1]])
    sb_atten = np.max(db[np.where(f_db > f_range_trans[1])[0][0]:])
    filt_str.append('Passband Ripple: {:1.4f} db'.format(pb_ripple))
    filt_str.append('Stopband Attenuation: {:1.4f} db'.format(sb_atten))

    # Filter delay (zero-phase, linear-phase, non-linear phase)
    filt_str.append('Filter Type: {filt_type}'.format(filt_type=filt_type))

    if filt_type == 'FIR':

        filt_str.append('Phase: linear-phase')
        filt_str.append('Group Delay: 0s')
        filt_str.append('Direction: one-pass')

    elif filt_type == 'IIR':

        # Group delay isn't reported for IIR since it varies from sample to sample
        filt_str.append('Phase: non-linear-phase')
        filt_str.append('Direction: two-pass forward and reverse')

    # Format the list into a string
    filt_str = [

        # Header
        '=',
        '',
        'FILTER REPORT',
        '',

        # Settings
        *filt_str,

        # Footer
        '',
        '='
    ]

    str_len = 50
    filt_str [0] = filt_str [0] * str_len
    filt_str [-1] = filt_str [-1] * str_len

    filt_str  = '\n'.join([string.center(str_len) for string in filt_str])

    return filt_str


def save_filt_report(pdf_path, pass_type, filt_type, fs, f_db, db,  pass_bw, transition_bw,
                     f_range, f_range_trans, order, filter_coefs=None):
    """Save filter properties as a json file.

     Parameters
    ----------
    pdf_path: str
        Path, including file name, to save a filter report to as a pdf.
    pass_type : {'bandpass', 'bandstop', 'lowpass', 'highpass'}
        Which type of filter was applied.
    filt_type : str, {'FIR', 'IIR'}
        The type of filter being applied.
    fs : float
        Sampling rate, in Hz.
    f_db : 1d array
        Frequency vector corresponding to attenuation decibels, in Hz.
    db : 1d array
        Degree of attenuation for each frequency specified in `f_db`, in dB.
    pass_bw : float
        The pass bandwidth of the filter.
    transition_band : float
        The transition bandwidth of the filter.
    f_range : tuple of (float, float) or float
        Cutoff frequency(ies) used for filter, specified as f_lo & f_hi.
    f_range_trans : tuple of (float, float)
        The lower and upper frequencies of the transition band.
    order : int
        The filter length for FIR filter or butterworth order for IIR filters.
    filter_coefs : 1d array, optional, default: None
        Filter coefficients of the FIR filter.
    """

    # Ensure valid path
    if not pdf_path.startswith('/') and not pdf_path.startswith('./'):
        pdf_path = './' + pdf_path

    if not os.path.isdir(os.path.dirname(pdf_path)):
        raise ValueError("Unable to save properties. Parent directory does not exist.")

    # Enforce file extension
    if not pdf_path.endswith('.pdf'):
        pdf_path = pdf_path + '.pdf'

    # Create properties string
    filt_str = gen_filt_str(pass_type, filt_type, fs, f_db, db, pass_bw,
                            transition_bw, f_range, f_range_trans, order)

    # Plot
    if filter_coefs is not None:

        _, axes = plt.subplots(nrows=3, ncols=1, figsize=(8, 18),
                                 gridspec_kw={'height_ratios': [1, 4, 4]})

        # Plot impulse response for IIR filters
        plot_impulse_response(fs, filter_coefs, ax=axes[2])

    else:

        _, axes = plt.subplots(nrows=2, ncols=1, figsize=(8, 10),
                                 gridspec_kw={'height_ratios': [1, 4]})

    # Plot filter parameter string
    font = {'family': 'monospace', 'weight': 'normal', 'size': 16}
    axes[0].text(0.5, 0.7, filt_str, font, ha='center', va='center')
    axes[0].set_frame_on(False)
    axes[0].set_xticks([])
    axes[0].set_yticks([])

    # Plot filter responses
    plot_frequency_response(f_db, db, ax=axes[1])

    # Save
    plt.savefig(pdf_path)
    plt.close()<|MERGE_RESOLUTION|>--- conflicted
+++ resolved
@@ -159,14 +159,10 @@
     Returns
     -------
     transition_band : float
-<<<<<<< HEAD
         The transition bandwidth of the filter.
     f_range : tuple of (float, float)
         The lower and upper frequencies of the transition band.
         Only returned is return_freqs is True.
-=======
-        The transition bandwidth of the filter, in Hz.
->>>>>>> ea279799
 
     Examples
     --------
