--- conflicted
+++ resolved
@@ -1,19 +1,12 @@
 """Tests for neurodsp.filt.utils."""
 
-<<<<<<< HEAD
 import tempfile
 from pytest import raises, mark, param
 
 import numpy as np
 
-from neurodsp.tests.settings import FS, FS_HIGH
+from neurodsp.tests.settings import FS
 from neurodsp.filt.utils import *
-=======
-from pytest import raises
-
-from neurodsp.tests.settings import FS
-
->>>>>>> ea279799
 from neurodsp.filt.fir import design_fir_filter, compute_filter_length
 from neurodsp.filt.iir import design_iir_filter
 from neurodsp.filt.checks import check_filter_definition, check_filter_properties
@@ -112,11 +105,11 @@
     temp_path = tempfile.NamedTemporaryFile()
 
     if not dir_exists:
-        save_filt_report('/bad/path/', pass_type, filt_type, FS_HIGH, f_db, db,  pass_bw,
+        save_filt_report('/bad/path/', pass_type, filt_type, FS, f_db, db,  pass_bw,
                          transition_bw, f_range, f_range_trans, order, filter_coefs=filter_coefs)
     else:
         print(temp_path.name)
-        save_filt_report(temp_path.name, pass_type, filt_type, FS_HIGH, f_db, db,  pass_bw,
+        save_filt_report(temp_path.name, pass_type, filt_type, FS, f_db, db,  pass_bw,
                          transition_bw, f_range, f_range_trans, order, filter_coefs=filter_coefs)
 
     temp_path.close()