--- conflicted
+++ resolved
@@ -62,20 +62,16 @@
 
 def test_sim_asine_cycle():
 
-<<<<<<< HEAD
     for side in ['both', 'peak', 'trough']:
-        cycle = sim_asine_cycle(N_SECONDS, FS, 0.25, side=side)
-        check_sim_output(cycle)
-=======
-    cycle = sim_asine_cycle(N_SECONDS_CYCLE, FS, 0.25)
-    check_sim_output(cycle, n_seconds=N_SECONDS_CYCLE)
 
-    cycle = sim_asine_cycle(N_SECONDS_ODD, FS, 0.25)
-    check_sim_output(cycle, n_seconds=N_SECONDS_ODD)
+        cycle = sim_asine_cycle(N_SECONDS_CYCLE, FS, 0.25)
+        check_sim_output(cycle, n_seconds=N_SECONDS_CYCLE)
 
-    cycle = sim_asine_cycle(N_SECONDS_CYCLE, FS_ODD, 0.25)
-    check_sim_output(cycle, n_seconds=N_SECONDS_CYCLE, fs=FS_ODD)
->>>>>>> 1202ce21
+        cycle = sim_asine_cycle(N_SECONDS_ODD, FS, 0.25)
+        check_sim_output(cycle, n_seconds=N_SECONDS_ODD)
+
+        cycle = sim_asine_cycle(N_SECONDS_CYCLE, FS_ODD, 0.25)
+        check_sim_output(cycle, n_seconds=N_SECONDS_CYCLE, fs=FS_ODD)
 
 def test_sim_sawtooth_cycle():
 
